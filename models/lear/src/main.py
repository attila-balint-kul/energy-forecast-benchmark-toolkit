import pandas as pd
from enfobench import AuthorInfo, ForecasterType, ModelInfo
from enfobench.evaluation.server import server_factory
from enfobench.evaluation.utils import create_forecast_index
from datetime import datetime, timedelta
from epftoolbox.models import LEAR


class LEARModel:
    def info(self) -> ModelInfo:
        return ModelInfo(
            name="LEARModel",
            authors=[AuthorInfo(name="Margarida Mascarenhas", email="margarida.mascarenhas@kuleuven.be")],
            type=ForecasterType.point,
            params={},
        )

    def forecast(
        self,
        horizon: int,
        history: pd.DataFrame,
        past_covariates: pd.DataFrame | None = None,
        future_covariates: pd.DataFrame | None = None,
        metadata: dict | None = None,
        **kwargs,
    ) -> pd.DataFrame:
        # Create index for prediction
        original_forecast_index = create_forecast_index(history, horizon)
        hourly_forecast_index = pd.date_range(
            start=original_forecast_index[0],
            end=original_forecast_index[-1]
            + pd.Timedelta(original_forecast_index.freq),  # Make it one step longer for interpolation
            freq='1h',
        )
        Feat_selection = True
        steps = len(hourly_forecast_index)

        # Resample the history to hourly frequency
        resampled_history = history.resample('1h').mean()
        if resampled_history.isna().any().any():
            resampled_history.interpolate(method='linear', inplace=True)

        # Merge the history with the weather data
        merged_df = pd.merge(resampled_history, past_covariates, left_index=True, right_index=True, how='outer')

        # Merge the future covariates
        if future_covariates is not None:
            merged_df = pd.concat(
                [merged_df, future_covariates.drop(columns=['cutoff_date'])], axis=0  # don't need the cutoff dates
            )

<<<<<<< HEAD
        calibration_window = (pd.Timestamp(hourly_forecast_index[0].date()) - history.index.min()).days
=======
        calibration_window = (hourly_forecast_index[0].date() - history.first_valid_index().date()).days
>>>>>>> c1973188
        if calibration_window < 473:
            Feat_selection = False

        model = LEAR(calibration_window=calibration_window)

        # Use the recalibrate_and_forecast_next_day method of LEAR
        y_pred = model.predict_with_horizon(
            df=merged_df,
            initial_date=pd.Timestamp(hourly_forecast_index[0].date()),
            forecast_horizon_steps=steps,
            Feat_selection=Feat_selection,
        )

        # Create the prediction DataFrame by resampling the forecast to the original frequency
        original_freq = metadata['freq']
        forecast = (
            pd.DataFrame({'timestamp': hourly_forecast_index, 'yhat': y_pred})
            .set_index('timestamp')
            .reindex(original_freq)
            .interpolate(method="linear")
            .loc[original_forecast_index]
        )
        return forecast


# Instantiate your model
model = LEARModel()

# Create a forecast server by passing in your model
app = server_factory(model)

# Run the server if this script is the main one being executed
if __name__ == "__main__":
    import uvicorn

    uvicorn.run(app, port=3000)<|MERGE_RESOLUTION|>--- conflicted
+++ resolved
@@ -49,11 +49,7 @@
                 [merged_df, future_covariates.drop(columns=['cutoff_date'])], axis=0  # don't need the cutoff dates
             )
 
-<<<<<<< HEAD
-        calibration_window = (pd.Timestamp(hourly_forecast_index[0].date()) - history.index.min()).days
-=======
         calibration_window = (hourly_forecast_index[0].date() - history.first_valid_index().date()).days
->>>>>>> c1973188
         if calibration_window < 473:
             Feat_selection = False
 
